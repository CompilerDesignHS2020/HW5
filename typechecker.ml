open Ast
open Astlib
open Tctxt

(* Error Reporting ---------------------------------------------------------- *)
(* NOTE: Use type_error to report error messages for ill-typed programs. *)

exception TypeError of string

let type_error (l : 'a node) err = 
  let (_, (s, e), _) = l.loc in
  raise (TypeError (Printf.sprintf "[%d, %d] %s" s e err))


(* initial context: G0 ------------------------------------------------------ *)
(* The Oat types of the Oat built-in functions *)
let builtins =
  [ "array_of_string",  ([TRef RString],  RetVal (TRef(RArray TInt)))
  ; "string_of_array",  ([TRef(RArray TInt)], RetVal (TRef RString))
  ; "length_of_string", ([TRef RString],  RetVal TInt)
  ; "string_of_int",    ([TInt], RetVal (TRef RString))
  ; "string_cat",       ([TRef RString; TRef RString], RetVal (TRef RString))
  ; "print_string",     ([TRef RString],  RetVoid)
  ; "print_int",        ([TInt], RetVoid)
  ; "print_bool",       ([TBool], RetVoid)
  ]

(* binary operation types --------------------------------------------------- *)
let typ_of_binop : Ast.binop -> Ast.ty * Ast.ty * Ast.ty = function
  | Add | Mul | Sub | Shl | Shr | Sar | IAnd | IOr -> (TInt, TInt, TInt)
  | Lt | Lte | Gt | Gte -> (TInt, TInt, TBool)
  | And | Or -> (TBool, TBool, TBool)
  | Eq | Neq -> failwith "typ_of_binop called on polymorphic == or !="

(* unary operation types ---------------------------------------------------- *)
let typ_of_unop : Ast.unop -> Ast.ty * Ast.ty = function
  | Neg | Bitnot -> (TInt, TInt)
  | Lognot       -> (TBool, TBool)

(* subtyping ---------------------------------------------------------------- *)
(* Decides whether H |- t1 <: t2 
    - assumes that H contains the declarations of all the possible struct types

    - you will want to introduce addition (possibly mutually recursive) 
      helper functions to implement the different judgments of the subtyping
      relation. We have included a template for subtype_ref to get you started.
      (Don't forget about OCaml's 'and' keyword.)
*)
let rec subtype (c : Tctxt.t) (t1 : Ast.ty) (t2 : Ast.ty) : bool =
  match t1, t2 with
  (* Axioms *)
  | TInt, TInt -> true

  | TBool, TBool -> true

  | TNullRef(i1), TNullRef(i2) -> subtype_ref c i1  i2
  | TRef(i1), TRef(i2) -> subtype_ref c i1  i2
  | TRef(i1), TNullRef(i2) -> subtype_ref c i1  i2

  | _ ,_ -> false

(* Decides whether H |-r ref1 <: ref2 *)
and subtype_ref (c : Tctxt.t) (t1 : Ast.rty) (t2 : Ast.rty) : bool =
  match t1, t2 with
  (* Axioms *)
  | RString, RString -> true
  | RArray(i1), RArray(i2) -> i1 = i2
  | RStruct(i1), RStruct(i2) -> subtype_struct c i1 i2
  | RFun(args1, rt1), RFun(args2, rt2) -> (subtype_funarg c args1 args2) && subtype_ret c rt1 rt2
  | _ ,_ -> false

and subtype_ret (c : Tctxt.t) (t1 : Ast.ret_ty) (t2 : Ast.ret_ty) : bool =
  match t1, t2 with
  | RetVoid, RetVoid -> true
  | RetVoid, _ -> false
  | _ , RetVoid -> false
  | RetVal(i1), RetVal(i2) -> subtype c i1 i2


and subtype_struct (c : Tctxt.t) (t1 : Ast.id) (t2 : Ast.id) : bool =
  
  let struct_1_fields = lookup_struct t1 c in
  let struct_2_fields = lookup_struct t2 c in

  let rec check_fields rem_fields_1 rem_fields_2 = 
    match rem_fields_2 with
    | [] -> true
    | h2::tl2 -> 
      begin match rem_fields_1 with
      | [] -> false
      | h1::tl1 -> 
        if h1 = h2 then
          check_fields tl1 tl2
        else
          false
      end
  in

  check_fields struct_1_fields struct_2_fields

and subtype_funarg (c : Tctxt.t) (args1 : Ast.ty list) (args2 : Ast.ty list) : bool =

  let rec check_rem_args rem_args_1 rem_args_2 =
    match rem_args_1 with
    | [] -> true
    | h1::tl1 -> 
      begin match rem_args_2 with
      | h2::tl2 ->
        if subtype c h1 h2 then
          check_rem_args tl1 tl2
        else
          false
      | [] -> false
      end
  in

  if List.length args1 = List.length args2 then
    check_rem_args args1 args2
  else
    false


(* well-formed types -------------------------------------------------------- *)
(* Implement a (set of) functions that check that types are well formed according
   to the H |- t and related inference rules

    - the function should succeed by returning () if the type is well-formed
      according to the rules

    - the function should fail using the "type_error" helper function if the 
      type is 

    - l is just an ast node that provides source location information for
      generating error messages (it's only needed for the type_error generation)

    - tc contains the structure definition context
 *)
let rec typecheck_ty (l : 'a Ast.node) (tc : Tctxt.t) (t : Ast.ty) : unit =
  match t with
  | TBool -> ()
  | TInt -> ()
  | TRef(i) -> typecheck_rty l tc i
  | TNullRef(i) -> typecheck_rty l tc i

and typecheck_rty (l : 'a Ast.node) (tc : Tctxt.t) (t : Ast.rty) : unit =
  match t with
  | RString -> ()
  | RArray(i) -> typecheck_ty l tc i
  | RStruct(i) ->
      begin match lookup_struct_option i tc with
        | None -> type_error l ("Struct "^i^" not defined")
        | Some field_list -> ()
      end
  | RFun(args, rty) -> typecheck_fun_args l tc args ;typecheck_retty l tc rty

and typecheck_retty (l : 'a Ast.node) (tc : Tctxt.t) (t : Ast.ret_ty) : unit =
  match t with
  | RetVoid -> ()
  | RetVal(i) -> typecheck_ty l tc i

and typecheck_fun_args (l : 'a Ast.node) (tc : Tctxt.t) (args : Ast.ty list) : unit =
  let rec check_rem_args rem_args =
    match rem_args with
    | [] -> ()
    | h::tl -> typecheck_ty l tc h; check_rem_args tl
  in

  check_rem_args args


(* typechecking expressions ------------------------------------------------- *)
(* Typechecks an expression in the typing context c, returns the type of the
   expression.  This function should implement the inference rules given in the
   oad.pdf specification.  There, they are written:

       H; G; L |- exp : t

   See tctxt.ml for the implementation of the context c, which represents the
   four typing contexts: H - for structure definitions G - for global
   identifiers L - for local identifiers

   Returns the (most precise) type for the expression, if it is type correct
   according to the inference rules.

   Uses the type_error function to indicate a (useful!) error message if the
   expression is not type correct.  The exact wording of the error message is
   not important, but the fact that the error is raised, is important.  (Our
   tests also do not check the location information associated with the error.)

   Notes: - Structure values permit the programmer to write the fields in any
   order (compared with the structure definition).  This means that, given the
   declaration struct T { a:int; b:int; c:int } The expression new T {b=3; c=4;
   a=1} is well typed.  (You should sort the fields to compare them.)

*)


let rec typecheck_exp (c : Tctxt.t) (e : Ast.exp node) : Ast.ty =
  match e.elt with
    | CNull(cons) -> typecheck_rty e c cons; TNullRef cons
    | CBool(b) -> TBool
    | CInt(i) -> TInt
    | CStr(s) -> TRef RString
    | Id(id) -> begin match lookup_option id c with
      | Some(t) -> t
      | None -> 
        begin match lookup_global_option id c  with
          | Some(t) -> t
          | None -> type_error e ("variable not defined: "^id)
        end
      end
    | CArr(arr_ty, init_exp_list) -> 
      typecheck_ty e c arr_ty; (* check if array's inner type is valid *)
      are_subs_of c init_exp_list arr_ty; (* check if type of init expressions matches array's inner type *)
      TRef(RArray(arr_ty)) (* return array type *)

    | NewArr(arr_ty, size_exp, id, init_exp) -> 
      typecheck_ty e c arr_ty; (* check if array's inner type is valid *)
      if subtype c (typecheck_exp c size_exp) TInt then (* Check if size expression is of type int *)
        ()
      else
        type_error e ("Array size is not of type int")
      ; 
      begin match lookup_option id c with (* check if id is not yet in local scope *)
        | None -> ()
        | Some(t) -> type_error e (id^"already definded in local scope")
      end
      ;
      if subtype c (typecheck_exp c init_exp) arr_ty then (* check if init_exp is subtype of inner type *)
        ()
      else
        type_error e ("Initialize expression does not match the array type")
      ; 
      TRef(RArray(arr_ty)) (* return array type *)

    | Index(array_exp, index_exp) ->
      let type_of_arr_exp = typecheck_exp c array_exp in (* Check if array expression is of type array *)
      let outer_type, inner_type =
        begin match type_of_arr_exp with
          | TRef(RArray(i)) -> TRef(RArray(i)), i
          | _ -> type_error e ("Indexing non array type")
        end
      in ();
      if subtype c (typecheck_exp c index_exp) TInt then (* Check if size expression is of type int *)
        ()
      else
        type_error e ("Array index is not of type int")
      ;
      inner_type (* return array type *)
    
    | Length(arr_exp) ->
      let type_of_arr_exp = typecheck_exp c arr_exp in (* Check if array expression is of type array *)
      begin match type_of_arr_exp with
        | TRef(RArray(i)) -> ()
        | _ -> type_error e ("Applying lenght to non array type")
      end
      ;
      TInt;  (* return int type *)

    | CStruct(struct_id, field_init_exp_list) -> 
      (* check if struct is defined *)
      begin match lookup_struct_option struct_id c with
        | None -> type_error e ("struct "^struct_id^" is not defined")
        | Some t -> ()
      end
      ;
      (* check if they field init types expresstions match *)
      check_field_types c struct_id field_init_exp_list;
      TRef(RStruct(struct_id)); (* return struct type *)

    | Proj(struct_exp, field_id) -> 
      (* check if struct_exp is a struct *)
      let struct_name = 
        match typecheck_exp c struct_exp with
        | TRef(RStruct(id)) -> id
        | _ -> type_error e "trying to access field of non struct object"
      in
      (* check if field exists in struct *)
      let field_type =
        begin match lookup_field_option struct_name field_id c with
          | None -> type_error struct_exp (field_id^" is not present in struct "^struct_name)
          | Some field_type -> field_type
        end
      in
      (* return field type *)
      field_type

    
    | Call(fun_exp, arg_exp_list) ->
      (* check fun_exp *)
      let function_type = typecheck_exp c fun_exp in

      let arg_ty_list, ret_ty = 
        match function_type with
        | TRef(RFun(arg_tys, rty)) -> arg_tys, rty
        | _ -> type_error e "no function type"
      in

      (* check args *)
      are_subs_of_list c arg_exp_list arg_ty_list fun_exp;
      
      (* return retrun type *)
      let effective_ret_type = 
        match ret_ty with
        | RetVal(t) -> t
        | RetVoid -> type_error e "expression must not return void"
      in
      effective_ret_type

    | Bop(binop_type, exp1, exp2) -> 

      begin match binop_type with
      | Eq | Neq -> 
        (* get types of expressions *)
        let ty1 = typecheck_exp c exp1 in
        let ty2 = typecheck_exp c exp2 in

        if subtype c ty1 ty2 && subtype c ty2 ty1 then
          ()
        else
          type_error e "types of == and != must match"
        ;
        TBool

      | _ ->

        (* get types of binop  *)
        let (t1, t2, res_t) = typ_of_binop binop_type in

        (* check if type of exps are correct *)
        if subtype c (typecheck_exp c exp1) t1 then
          ()
        else
          type_error e "first expression of binop does not match type of binop"
        ;

        if subtype c (typecheck_exp c exp2) t2 then
          ()
        else
          type_error e "first expression of binop does not match type of binop"
        ;

        (* return result type *)
        res_t

      end

    | Uop(uop_type, exp) -> 
      (* get types of uop  *)
      let (t1, res_t) = typ_of_unop uop_type in

      (* check if type of exp is correct *)
      if subtype c (typecheck_exp c exp) t1 then
        ()
      else
        type_error e "expression of uop does not match type of uop"
      ;

      (* return result type *)
      res_t

    | _ -> type_error e "typerror sucuk"

and are_subs_of_list (c : Tctxt.t) (e : Ast.exp node list) (t: Ast.ty list) fun_exp =
  let rec are_rem_subs_list rem_exps rem_types =
    match rem_exps with
    | [] -> ()
    | h::tl -> 
      begin match rem_types with
      | [] -> type_error h "number of function arguments not matching"
      | h_ty::tl_ty -> 
        if subtype c (typecheck_exp c h) h_ty then
          are_rem_subs_list tl tl_ty
        else
          type_error h "initialize expression does not match array type"
      end
  in

  if List.length e != List.length t then type_error fun_exp "number of function arguments not matching";

  are_rem_subs_list e t

and are_subs_of (c : Tctxt.t) (e : Ast.exp node list) (t: Ast.ty) =
  let rec are_rem_subs rem_exps =
    match rem_exps with
    | [] -> ()
    | h::tl -> 
      if subtype c (typecheck_exp c h) t then
        are_rem_subs tl
      else
        type_error h "initialize expression does not match array type"
  in

  are_rem_subs e

and check_field_types (c : Tctxt.t) (struct_name: Ast.id) (struct_init_list: (Ast.id * Ast.exp Ast.node) list) : unit =

(*iterate over all struct elems, in a struct_elem list
if corresponding init_list elem found, "delete" elems from both lists *)
let rec check_struct_field rem_struct_fields rem_init_elems = 
  begin match rem_struct_fields with
    | [] ->  begin match rem_init_elems with
        | [] -> () (*succeded, both lists empty*)
        | (init_ty_h, init_node_h)::init_tl -> type_error init_node_h ("init_list has too much elems")
      end
    | (struct_field_h)::struct_field_tl -> 
      begin match rem_init_elems with
        | [] -> type_error (Ast.no_loc()) ("init_list has unsued elems")
        | (init_ty_h, init_node_h)::init_tl -> 
          if subtype c (typecheck_exp c init_node_h) struct_field_h.ftyp then 
            check_struct_field struct_field_tl init_tl 
          else 
            type_error init_node_h ("elem missing in init_list")
      end
  end
in

let compare_struct_fields (arg1:Ast.field) (arg2:Ast.field) =
  if arg1.fieldName = arg2.fieldName then
    0
  else if arg1.fieldName > arg2.fieldName then
    1
  else
    -1
in

let compare_init_list (id1, exp1) (id2, exp2) =
  if id1 = id2 then
    0
  else if id1 > id2 then
    1
  else
    -1
in

let sort_struct_elem_list = List.sort compare_struct_fields (lookup_struct struct_name c) 
in
let sort_init_list = List.sort compare_init_list struct_init_list in
check_struct_field sort_struct_elem_list sort_init_list

(* adds variable to loacl context if not perviously defined, returns new context *)
let add_local_decl cur_txt id node exp = 
  begin match lookup_local_option id cur_txt with 
    | Some(_) -> type_error node (id^" previously defined")
    | None -> let new_ty = typecheck_exp cur_txt exp in
      add_local cur_txt id new_ty
  end



let add_local_decls ctxt node decl_list =
  let rec add_rem_local_decls cur_ctxt rem_decls =
    match rem_decls with
      | [] -> cur_ctxt
      | h::tl -> 
    let id, exp = h in
    let new_ctxt = add_local_decl cur_ctxt id node exp in
    add_rem_local_decls new_ctxt tl
  in
  add_rem_local_decls ctxt decl_list



(* statements --------------------------------------------------------------- *)

(* Typecheck a statement 
   This function should implement the statment typechecking rules from oat.pdf.  

   Inputs:
    - tc: the type context
    - s: the statement node
    - to_ret: the desired return type (from the function declaration)

   Returns:
     - the new type context (which includes newly declared variables in scope
       after this statement
     - A boolean indicating the return behavior of a statement:
        false:  might not return
        true: definitely returns 

        in the branching statements, both branches must definitely return

        Intuitively: if one of the two branches of a conditional does not 
        contain a return statement, then the entier conditional statement might 
        not return.
  
        looping constructs never definitely return 

   Uses the type_error function to indicate a (useful!) error message if the
   statement is not type correct.  The exact wording of the error message is
   not important, but the fact that the error is raised, is important.  (Our
   tests also do not check the location information associated with the error.)

   - You will probably find it convenient to add a helper function that implements the 
     block typecheck rules.
*)
(*if illegal stmt, typecheck_stmt fails*)

let rec typecheck_stmt (tc : Tctxt.t) (s:Ast.stmt node) (to_ret:ret_ty) : Tctxt.t * bool =
  begin match s.elt with
    | Assn(lhs, exp) -> 
      if subtype tc (typecheck_exp tc exp) (typecheck_exp tc lhs) then
        (tc, false)
      else
        type_error s ("ass: rhs not subtype of lhs")
    (* TODO: G⊢lhs lhs:t∈L or lhs not a global function id*)
      
    | Decl(id, exp) ->  
      (add_local_decl tc id s exp, false)  

<<<<<<< HEAD
=======
      let arg_ty_list, ret_ty = 
        match fun_ty with
        | TRef(RFun(arg_tys, rty)) -> arg_tys, rty
        | _ -> type_error s "no function type"
      in

      (* check args *)
      are_subs_of_list tc arg_list arg_ty_list fun_exp;
      
      (* return return type *)
      begin match ret_ty with
        | RetVal(_) -> type_error s "expression must not return void"
        | RetVoid -> (tc, false)
      end
    
    | If (if_exp, then_block, else_block) ->
      begin match typecheck_exp tc if_exp with
        | TBool -> 
          let (_, then_does_ret) = typecheck_block tc then_block to_ret in
          let (_, else_does_ret) = typecheck_block tc else_block to_ret in
          if (then_does_ret && else_does_ret) then
            (tc, true)
          else
            (tc, false)
        | _ -> type_error s ("if statement is not bool")
      end
>>>>>>> 33eaad4c


      
      
    | Ret(arg_option) ->
      begin match arg_option with
        | None -> 
          if to_ret = RetVoid then
            (tc, true)
          else
            type_error s ("function should return void")
        | Some(arg) -> 
          let ret_type = typecheck_exp tc arg in
          if to_ret = RetVal(ret_type) then
            (tc, true)
          else
            type_error s ("return type does not match")
      end
    | _ -> (tc, true)
  end


and typecheck_block act_ctxt act_stmt_nodes to_ret =
    begin match act_stmt_nodes with
      | [] -> type_error (no_loc()) ("fun does not return ")
      | h::tl -> let (new_ctxt, does_ret) = typecheck_stmt act_ctxt h to_ret in
        if does_ret then 
          begin match tl with
            | [] -> (new_ctxt, true)
            | _ -> type_error (no_loc()) ("unreachable code after ret stmt")
          end
        else typecheck_block new_ctxt tl to_ret
    end

(* struct type declarations ------------------------------------------------- *)
(* Here is an example of how to implement the TYP_TDECLOK rule, which is 
   is needed elswhere in the type system.
 *)

(* Helper function to look for duplicate field names *)
let rec check_dups fs =
  match fs with
  | [] -> false
  | h :: t -> (List.exists (fun x -> x.fieldName = h.fieldName) t) || check_dups t

let typecheck_tdecl (tc : Tctxt.t) id fs  (l : 'a Ast.node) : unit =
  if check_dups fs
  then type_error l ("Repeated fields in " ^ id) 
  else List.iter (fun f -> typecheck_ty l tc f.ftyp) fs

(* function declarations ---------------------------------------------------- *)
(* typecheck a function declaration 
    - extends the local context with the types of the formal parameters to the 
      function
    - typechecks the body of the function (passing in the expected return type
    - checks that the function actually returns
*)
let typecheck_fdecl (tc : Tctxt.t) (f : Ast.fdecl) (l : 'a Ast.node) : unit =
  (* add args to local ctxt *)
  let rec add_args act_ctxt rem_args =
    begin match rem_args with
      | [] -> act_ctxt
      | (ty, id)::tl -> 
        let new_ctxt = add_local act_ctxt id ty in
        add_args new_ctxt tl
    end
  in
  let ctxt_args = add_args tc f.args in
  let (_, does_ret) = (typecheck_block ctxt_args f.body f.frtyp) in
  if does_ret then () else type_error l "fun does not return"
  
(* creating the typchecking context ----------------------------------------- *)

(* The following functions correspond to the
   judgments that create the global typechecking context.

   create_struct_ctxt: - adds all the struct types to the struct 'S'
   context (checking to see that there are no duplicate fields

     H |-s prog ==> H'


   create_function_ctxt: - adds the the function identifiers and their
   types to the 'F' context (ensuring that there are no redeclared
   function identifiers)

     H ; G1 |-f prog ==> G2


   create_global_ctxt: - typechecks the global initializers and adds
   their identifiers to the 'G' global context

     H ; G1 |-g prog ==> G2    


   NOTE: global initializers may mention function identifiers as
   constants, but can't mention other global values *)

let create_struct_ctxt (p:Ast.prog) : Tctxt.t =
  let rec process_rem_decls rem_decls =
    match rem_decls with
    | [] -> []
    | Gvdecl(g)::tl -> process_rem_decls tl
    | Gfdecl(f)::tl -> process_rem_decls tl
    | Gtdecl(s)::tl -> [s.elt]@(process_rem_decls tl)
  in

  let new_context = {locals = []; globals = []; structs = process_rem_decls p} in
  new_context

let create_function_ctxt (tc:Tctxt.t) (p:Ast.prog) : Tctxt.t =

  let rec extract_arg_types rem_args = 
    match rem_args with
    | [] -> []
    | (ty,id)::tl -> [ty]@(extract_arg_types tl)
  in

  let rec process_rem_decls rem_decls =
    match rem_decls with
    | [] -> []
    | Gvdecl(g)::tl -> process_rem_decls tl
    | Gtdecl(s)::tl -> process_rem_decls tl
    | Gfdecl(f)::tl -> 
    let new_fdecl =   
      (f.elt.fname, TRef(RFun(extract_arg_types f.elt.args, f.elt.frtyp)))
    in
    [new_fdecl]@process_rem_decls tl
  in

  let new_context = {locals = []; globals = process_rem_decls p; structs = tc.structs} in
  new_context

let create_global_ctxt (tc:Tctxt.t) (p:Ast.prog) : Tctxt.t =
  let rec process_rem_decls rem_decls =
    match rem_decls with
    | [] -> []
    | Gfdecl(f)::tl -> process_rem_decls tl
    | Gtdecl(s)::tl -> process_rem_decls tl
    | Gvdecl(g)::tl -> 
      let new_decl =
        (g.elt.name, typecheck_exp tc g.elt.init)
      in
      [new_decl]@(process_rem_decls tl)
  in

  let new_context = {locals = []; globals = (tc.globals)@(process_rem_decls p); structs = tc.structs} in
  new_context


(* This function implements the |- prog and the H ; G |- prog 
   rules of the oat.pdf specification.   
*)
let typecheck_program (p:Ast.prog) : unit =
  let sc = create_struct_ctxt p in
  let fc = create_function_ctxt sc p in
  let tc = create_global_ctxt fc p in
  List.iter (fun p ->
    match p with
    | Gfdecl ({elt=f} as l) -> typecheck_fdecl tc f l
    | Gtdecl ({elt=(id, fs)} as l) -> typecheck_tdecl tc id fs l 
    | _ -> ()) p<|MERGE_RESOLUTION|>--- conflicted
+++ resolved
@@ -508,22 +508,6 @@
     | Decl(id, exp) ->  
       (add_local_decl tc id s exp, false)  
 
-<<<<<<< HEAD
-=======
-      let arg_ty_list, ret_ty = 
-        match fun_ty with
-        | TRef(RFun(arg_tys, rty)) -> arg_tys, rty
-        | _ -> type_error s "no function type"
-      in
-
-      (* check args *)
-      are_subs_of_list tc arg_list arg_ty_list fun_exp;
-      
-      (* return return type *)
-      begin match ret_ty with
-        | RetVal(_) -> type_error s "expression must not return void"
-        | RetVoid -> (tc, false)
-      end
     
     | If (if_exp, then_block, else_block) ->
       begin match typecheck_exp tc if_exp with
@@ -536,9 +520,6 @@
             (tc, false)
         | _ -> type_error s ("if statement is not bool")
       end
->>>>>>> 33eaad4c
-
-
       
       
     | Ret(arg_option) ->
