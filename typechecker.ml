open Ast
open Astlib
open Tctxt

(* Error Reporting ---------------------------------------------------------- *)
(* NOTE: Use type_error to report error messages for ill-typed programs. *)

exception TypeError of string

let type_error (l : 'a node) err = 
  let (_, (s, e), _) = l.loc in
  raise (TypeError (Printf.sprintf "[%d, %d] %s" s e err))


(* initial context: G0 ------------------------------------------------------ *)
(* The Oat types of the Oat built-in functions *)
let builtins =
  [ "array_of_string",  ([TRef RString],  RetVal (TRef(RArray TInt)))
  ; "string_of_array",  ([TRef(RArray TInt)], RetVal (TRef RString))
  ; "length_of_string", ([TRef RString],  RetVal TInt)
  ; "string_of_int",    ([TInt], RetVal (TRef RString))
  ; "string_cat",       ([TRef RString; TRef RString], RetVal (TRef RString))
  ; "print_string",     ([TRef RString],  RetVoid)
  ; "print_int",        ([TInt], RetVoid)
  ; "print_bool",       ([TBool], RetVoid)
  ]

(* binary operation types --------------------------------------------------- *)
let typ_of_binop : Ast.binop -> Ast.ty * Ast.ty * Ast.ty = function
  | Add | Mul | Sub | Shl | Shr | Sar | IAnd | IOr -> (TInt, TInt, TInt)
  | Lt | Lte | Gt | Gte -> (TInt, TInt, TBool)
  | And | Or -> (TBool, TBool, TBool)
  | Eq | Neq -> failwith "typ_of_binop called on polymorphic == or !="

(* unary operation types ---------------------------------------------------- *)
let typ_of_unop : Ast.unop -> Ast.ty * Ast.ty = function
  | Neg | Bitnot -> (TInt, TInt)
  | Lognot       -> (TBool, TBool)

(* subtyping ---------------------------------------------------------------- *)
(* Decides whether H |- t1 <: t2 
    - assumes that H contains the declarations of all the possible struct types

    - you will want to introduce addition (possibly mutually recursive) 
      helper functions to implement the different judgments of the subtyping
      relation. We have included a template for subtype_ref to get you started.
      (Don't forget about OCaml's 'and' keyword.)
*)
let rec subtype (c : Tctxt.t) (t1 : Ast.ty) (t2 : Ast.ty) : bool =
  match t1, t2 with
  (* Axioms *)
  | TInt, TInt -> true

  | TBool, TBool -> true

  | TNullRef(i1), TNullRef(i2) -> subtype_ref c i1  i2
  | TRef(i1), TRef(i2) -> subtype_ref c i1  i2
  | TRef(i1), TNullRef(i2) -> subtype_ref c i1  i2

  | _ ,_ -> false

(* Decides whether H |-r ref1 <: ref2 *)
and subtype_ref (c : Tctxt.t) (t1 : Ast.rty) (t2 : Ast.rty) : bool =
  match t1, t2 with
  (* Axioms *)
  | RString, RString -> true
  | RArray(i1), RArray(i2) -> i1 = i2
  | RStruct(i1), RStruct(i2) -> subtype_struct c i1 i2
  | RFun(args1, rt1), RFun(args2, rt2) -> (subtype_funarg c args1 args2) && subtype_ret c rt1 rt2
  | _ ,_ -> false

and subtype_ret (c : Tctxt.t) (t1 : Ast.ret_ty) (t2 : Ast.ret_ty) : bool =
  match t1, t2 with
  | RetVoid, RetVoid -> true
  | RetVoid, _ -> false
  | _ , RetVoid -> false
  | RetVal(i1), RetVal(i2) -> subtype c i1 i2


and subtype_struct (c : Tctxt.t) (t1 : Ast.id) (t2 : Ast.id) : bool =
  
  let struct_1_fields = lookup_struct t1 c in
  let struct_2_fields = lookup_struct t2 c in

  let rec check_fields rem_fields_1 rem_fields_2 = 
    match rem_fields_2 with
    | [] -> true
    | h2::tl2 -> 
      begin match rem_fields_1 with
      | [] -> false
      | h1::tl1 -> 
        if h1 = h2 then
          check_fields tl1 tl2
        else
          false
      end
  in

  check_fields struct_1_fields struct_2_fields

and subtype_funarg (c : Tctxt.t) (args1 : Ast.ty list) (args2 : Ast.ty list) : bool =

  let rec check_rem_args rem_args_1 rem_args_2 =
    match rem_args_1 with
    | [] -> true
    | h1::tl1 -> 
      begin match rem_args_2 with
      | h2::tl2 ->
        if subtype c h1 h2 then
          check_rem_args tl1 tl2
        else
          false
      | [] -> false
      end
  in

  if List.length args1 = List.length args2 then
    check_rem_args args1 args2
  else
    false


(* well-formed types -------------------------------------------------------- *)
(* Implement a (set of) functions that check that types are well formed according
   to the H |- t and related inference rules

    - the function should succeed by returning () if the type is well-formed
      according to the rules

    - the function should fail using the "type_error" helper function if the 
      type is 

    - l is just an ast node that provides source location information for
      generating error messages (it's only needed for the type_error generation)

    - tc contains the structure definition context
 *)
let rec typecheck_ty (l : 'a Ast.node) (tc : Tctxt.t) (t : Ast.ty) : unit =
  match t with
  | TBool -> ()
  | TInt -> ()
  | TRef(i) -> typecheck_rty l tc i
  | TNullRef(i) -> typecheck_rty l tc i

and typecheck_rty (l : 'a Ast.node) (tc : Tctxt.t) (t : Ast.rty) : unit =
  match t with
  | RString -> ()
  | RArray(i) -> typecheck_ty l tc i
  | RStruct(i) ->
      begin match lookup_struct_option i tc with
        | None -> type_error l ("Struct "^i^" not defined")
        | Some field_list -> ()
      end
  | RFun(args, rty) -> typecheck_fun_args l tc args ;typecheck_retty l tc rty

and typecheck_retty (l : 'a Ast.node) (tc : Tctxt.t) (t : Ast.ret_ty) : unit =
  match t with
  | RetVoid -> ()
  | RetVal(i) -> typecheck_ty l tc i

and typecheck_fun_args (l : 'a Ast.node) (tc : Tctxt.t) (args : Ast.ty list) : unit =
  let rec check_rem_args rem_args =
    match rem_args with
    | [] -> ()
    | h::tl -> typecheck_ty l tc h; check_rem_args tl
  in

  check_rem_args args


(* typechecking expressions ------------------------------------------------- *)
(* Typechecks an expression in the typing context c, returns the type of the
   expression.  This function should implement the inference rules given in the
   oad.pdf specification.  There, they are written:

       H; G; L |- exp : t

   See tctxt.ml for the implementation of the context c, which represents the
   four typing contexts: H - for structure definitions G - for global
   identifiers L - for local identifiers

   Returns the (most precise) type for the expression, if it is type correct
   according to the inference rules.

   Uses the type_error function to indicate a (useful!) error message if the
   expression is not type correct.  The exact wording of the error message is
   not important, but the fact that the error is raised, is important.  (Our
   tests also do not check the location information associated with the error.)

   Notes: - Structure values permit the programmer to write the fields in any
   order (compared with the structure definition).  This means that, given the
   declaration struct T { a:int; b:int; c:int } The expression new T {b=3; c=4;
   a=1} is well typed.  (You should sort the fields to compare them.)

*)


let rec typecheck_exp (c : Tctxt.t) (e : Ast.exp node) : Ast.ty =
  match e.elt with
    | CNull(cons) -> typecheck_rty e c cons; TNullRef cons
    | CBool(b) -> TBool
    | CInt(i) -> TInt
    | CStr(s) -> TRef RString
    | Id(id) -> begin match lookup_option id c with
      | Some(t) -> t
      | None -> 
        begin match lookup_global_option id c  with
          | Some(t) -> t
          | None -> type_error e ("variable not defined: "^id)
        end
      end
    | CArr(arr_ty, init_exp_list) -> 
      typecheck_ty e c arr_ty; (* check if array's inner type is valid *)
      are_subs_of c init_exp_list arr_ty; (* check if type of init expressions matches array's inner type *)
      TRef(RArray(arr_ty)) (* return array type *)

    | NewArr(arr_ty, size_exp, id, init_exp) -> 
      typecheck_ty e c arr_ty; (* check if array's inner type is valid *)
      if subtype c (typecheck_exp c size_exp) TInt then (* Check if size expression is of type int *)
        ()
      else
        type_error e ("Array size is not of type int")
      ; 
      begin match lookup_option id c with (* check if id is not yet in local scope *)
        | None -> ()
        | Some(t) -> type_error e (id^"already definded in local scope")
      end
      ;
      if subtype c (typecheck_exp c init_exp) arr_ty then (* check if init_exp is subtype of inner type *)
        ()
      else
        type_error e ("Initialize expression does not match the array type")
      ; 
      TRef(RArray(arr_ty)) (* return array type *)

    | Index(array_exp, index_exp) ->
      let type_of_arr_exp = typecheck_exp c array_exp in (* Check if array expression is of type array *)
      let outer_type, inner_type =
        begin match type_of_arr_exp with
          | TRef(RArray(i)) -> TRef(RArray(i)), i
          | _ -> type_error e ("Indexing non array type")
        end
      in ();
      if subtype c (typecheck_exp c index_exp) TInt then (* Check if size expression is of type int *)
        ()
      else
        type_error e ("Array index is not of type int")
      ;
      inner_type (* return array type *)
    
    | Length(arr_exp) ->
      let type_of_arr_exp = typecheck_exp c arr_exp in (* Check if array expression is of type array *)
      begin match type_of_arr_exp with
        | TRef(RArray(i)) -> ()
        | _ -> type_error e ("Applying lenght to non array type")
      end
      ;
      TInt;  (* return int type *)

    | CStruct(struct_id, field_init_exp_list) -> 
      (* check if struct is defined *)
      begin match lookup_struct_option struct_id c with
        | None -> type_error e ("struct "^struct_id^" is not defined")
        | Some t -> ()
      end
      ;
      (* check if they field init types expresstions match *)
      check_field_types c struct_id field_init_exp_list;
      TRef(RStruct(struct_id)); (* return struct type *)

    | Proj(struct_exp, field_id) -> 
      (* check if struct_exp is a struct *)
      let struct_name = 
        match typecheck_exp c struct_exp with
        | TRef(RStruct(id)) -> id
        | _ -> type_error e "trying to access field of non struct object"
      in
      (* check if field exists in struct *)
      let field_type =
        begin match lookup_field_option struct_name field_id c with
          | None -> type_error struct_exp (field_id^" is not present in struct "^struct_name)
          | Some field_type -> field_type
        end
      in
      (* return field type *)
      field_type

    
    | Call(fun_exp, arg_exp_list) ->
      (* check fun_exp *)
      let function_type = typecheck_exp c fun_exp in

      let arg_ty_list, ret_ty = 
        match function_type with
        | TRef(RFun(arg_tys, rty)) -> arg_tys, rty
        | _ -> type_error e "no function type"
      in

      (* check args *)
      are_subs_of_list c arg_exp_list arg_ty_list fun_exp;
      
      (* return retrun type *)
      let effective_ret_type = 
        match ret_ty with
        | RetVal(t) -> t
        | RetVoid -> type_error e "expression must not return void"
      in
      effective_ret_type

    | Bop(binop_type, exp1, exp2) -> 

      begin match binop_type with
      | Eq | Neq -> 
        (* get types of expressions *)
        let ty1 = typecheck_exp c exp1 in
        let ty2 = typecheck_exp c exp2 in

        if subtype c ty1 ty2 && subtype c ty2 ty1 then
          ()
        else
          type_error e "types of == and != must match"
        ;
        TBool

      | _ ->

        (* get types of binop  *)
        let (t1, t2, res_t) = typ_of_binop binop_type in

        (* check if type of exps are correct *)
        if subtype c (typecheck_exp c exp1) t1 then
          ()
        else
          type_error e "first expression of binop does not match type of binop"
        ;

        if subtype c (typecheck_exp c exp2) t2 then
          ()
        else
          type_error e "first expression of binop does not match type of binop"
        ;

        (* return result type *)
        res_t

      end

    | Uop(uop_type, exp) -> 
      (* get types of uop  *)
      let (t1, res_t) = typ_of_unop uop_type in

      (* check if type of exp is correct *)
      if subtype c (typecheck_exp c exp) t1 then
        ()
      else
        type_error e "expression of uop does not match type of uop"
      ;

      (* return result type *)
      res_t

and are_subs_of_list (c : Tctxt.t) (e : Ast.exp node list) (t: Ast.ty list) fun_exp =
  let rec are_rem_subs_list rem_exps rem_types =
    match rem_exps with
    | [] -> ()
    | h::tl -> 
      begin match rem_types with
      | [] -> type_error h "number of function arguments not matching"
      | h_ty::tl_ty -> 
        if subtype c (typecheck_exp c h) h_ty then
          are_rem_subs_list tl tl_ty
        else
          type_error h "initialize expression does not match array type"
      end
  in

  if List.length e != List.length t then type_error fun_exp "number of function arguments not matching";

  are_rem_subs_list e t

and are_subs_of (c : Tctxt.t) (e : Ast.exp node list) (t: Ast.ty) =
  let rec are_rem_subs rem_exps =
    match rem_exps with
    | [] -> ()
    | h::tl -> 
      if subtype c (typecheck_exp c h) t then
        are_rem_subs tl
      else
        type_error h "initialize expression does not match array type"
  in

  are_rem_subs e

and check_field_types (c : Tctxt.t) (struct_name: Ast.id) (struct_init_list: (Ast.id * Ast.exp Ast.node) list) : unit =

(*iterate over all struct elems, in a struct_elem list
if corresponding init_list elem found, "delete" elems from both lists *)
let rec check_struct_field rem_struct_fields rem_init_elems = 
  begin match rem_struct_fields with
    | [] ->  begin match rem_init_elems with
        | [] -> () (*succeded, both lists empty*)
        | (init_ty_h, init_node_h)::init_tl -> type_error init_node_h ("init_list has too much elems")
      end
    | (struct_field_h)::struct_field_tl -> 
      begin match rem_init_elems with
        | [] -> type_error (Ast.no_loc()) ("init_list has unsued elems")
        | (init_ty_h, init_node_h)::init_tl -> 
          if subtype c (typecheck_exp c init_node_h) struct_field_h.ftyp then 
            check_struct_field struct_field_tl init_tl 
          else 
            type_error init_node_h ("elem missing in init_list")
      end
  end
in

let compare_struct_fields (arg1:Ast.field) (arg2:Ast.field) =
  if arg1.fieldName = arg2.fieldName then
    0
  else if arg1.fieldName > arg2.fieldName then
    1
  else
    -1
in

let compare_init_list (id1, exp1) (id2, exp2) =
  if id1 = id2 then
    0
  else if id1 > id2 then
    1
  else
    -1
in

let sort_struct_elem_list = List.sort compare_struct_fields (lookup_struct struct_name c) 
in
let sort_init_list = List.sort compare_init_list struct_init_list in
check_struct_field sort_struct_elem_list sort_init_list

(* adds variable to loacl context if not perviously defined, returns new context *)
let add_local_decl cur_txt id node exp = 
  begin match lookup_local_option id cur_txt with 
    | Some(_) -> type_error node (id^" previously defined")
    | None -> let new_ty = typecheck_exp cur_txt exp in
      add_local cur_txt id new_ty
  end



let add_local_decls ctxt node decl_list =
  let rec add_rem_local_decls cur_ctxt rem_decls =
    match rem_decls with
      | [] -> cur_ctxt
      | h::tl -> 
    let id, exp = h in
    let new_ctxt = add_local_decl cur_ctxt id node exp in
    add_rem_local_decls new_ctxt tl
  in
  add_rem_local_decls ctxt decl_list



(* statements --------------------------------------------------------------- *)

(* Typecheck a statement 
   This function should implement the statment typechecking rules from oat.pdf.  

   Inputs:
    - tc: the type context
    - s: the statement node
    - to_ret: the desired return type (from the function declaration)

   Returns:
     - the new type context (which includes newly declared variables in scope
       after this statement
     - A boolean indicating the return behavior of a statement:
        false:  might not return
        true: definitely returns 

        in the branching statements, both branches must definitely return

        Intuitively: if one of the two branches of a conditional does not 
        contain a return statement, then the entier conditional statement might 
        not return.
  
        looping constructs never definitely return 

   Uses the type_error function to indicate a (useful!) error message if the
   statement is not type correct.  The exact wording of the error message is
   not important, but the fact that the error is raised, is important.  (Our
   tests also do not check the location information associated with the error.)

   - You will probably find it convenient to add a helper function that implements the 
     block typecheck rules.
*)
(*if illegal stmt, typecheck_stmt fails*)

let rec typecheck_stmt (tc : Tctxt.t) (s:Ast.stmt node) (to_ret:ret_ty) : Tctxt.t * bool =
  begin match s.elt with
    | Assn(lhs, exp) -> 
      if subtype tc (typecheck_exp tc exp) (typecheck_exp tc lhs) then
        (tc, false)
      else
        type_error s ("ass: rhs not subtype of lhs")
    (* TODO: G⊢lhs lhs:t∈L or lhs not a global function id*)
      
    | Decl(id, exp) ->  
      (add_local_decl tc id s exp, false)  

    | SCall(fun_exp, arg_list) -> 
      (* check fun_exp *)
      let fun_ty = typecheck_exp tc fun_exp in

      let arg_ty_list, ret_ty = 
        match fun_ty with
        | TRef(RFun(arg_tys, rty)) -> arg_tys, rty
        | _ -> type_error s "no function type"
      in

      (* check args *)
      are_subs_of_list tc arg_list arg_ty_list fun_exp;
      
      (* return return type *)
      begin match ret_ty with
        | RetVal(_) -> type_error s "expression must not return void"
        | RetVoid -> (tc, false)
      end
    
    | If (if_exp, then_block, else_block) ->
      begin match typecheck_exp tc if_exp with
        | TBool -> 
          let (_, then_does_ret) = typecheck_block tc then_block to_ret in
          let (_, else_does_ret) = typecheck_block tc else_block to_ret in
          if (then_does_ret && else_does_ret) then
            (tc, true)
          else
            (tc, false)
        | _ -> type_error s ("if statement is not bool")
      end
<<<<<<< HEAD

    | While(exp, block) -> 
      if (typecheck_exp tc exp) = TBool then
        ()
      else
        type_error s ("condition in for statement is not of type bool")
      ;
      typecheck_block tc block to_ret 

    | For(vdecls, exp_opt, stmt_opt, block) ->
      (* add vdecls to local context *)
      let for_ctxt = add_local_decls tc s vdecls in
      begin match exp_opt with
        | Some(e) -> 
          if (typecheck_exp for_ctxt e) = TBool then
            ()
          else
            type_error s ("condition in for statement is not of type bool")
        | None -> ()
      end;
=======
    
    | Cast (ret_ty, id, if_null_exp, then_block, else_block) ->
      begin match typecheck_exp tc if_null_exp with
        | TNullRef(rty) -> 
          let new_ctxt = add_local tc id (TRef(rty)) in
          let (_, then_does_ret) = typecheck_block new_ctxt then_block to_ret in
            (tc, then_does_ret)
        | TRef(t) -> 
          let (_, else_does_ret) = typecheck_block tc else_block to_ret in
           (tc, else_does_ret)
        | _ -> type_error s ("ifq statement is not reference type")
      end
>>>>>>> 4fa4c052
      
      begin match stmt_opt with
        | Some(e) -> 
          let _ = typecheck_stmt for_ctxt e to_ret in ()
        | None -> ()
      end;

      typecheck_block for_ctxt block to_ret 
      
    | Ret(arg_option) ->
      begin match arg_option with
        | None -> 
          if to_ret = RetVoid then
            (tc, true)
          else
            type_error s ("function should return void")
        | Some(arg) -> 
          let ret_type = typecheck_exp tc arg in
          if to_ret = RetVal(ret_type) then
            (tc, true)
          else
            type_error s ("return type does not match")
      end
    | _ -> (tc, true)
  end


and typecheck_block act_ctxt act_stmt_nodes to_ret =
    begin match act_stmt_nodes with
      | [] -> type_error (no_loc()) ("fun does not return ")
      | h::tl -> let (new_ctxt, does_ret) = typecheck_stmt act_ctxt h to_ret in
        if does_ret then 
          begin match tl with
            | [] -> (new_ctxt, true)
            | _ -> type_error (no_loc()) ("unreachable code after ret stmt")
          end
        else typecheck_block new_ctxt tl to_ret
    end

(* struct type declarations ------------------------------------------------- *)
(* Here is an example of how to implement the TYP_TDECLOK rule, which is 
   is needed elswhere in the type system.
 *)

(* Helper function to look for duplicate field names *)
let rec check_dups fs =
  match fs with
  | [] -> false
  | h :: t -> (List.exists (fun x -> x.fieldName = h.fieldName) t) || check_dups t

let typecheck_tdecl (tc : Tctxt.t) id fs  (l : 'a Ast.node) : unit =
  if check_dups fs
  then type_error l ("Repeated fields in " ^ id) 
  else List.iter (fun f -> typecheck_ty l tc f.ftyp) fs

(* function declarations ---------------------------------------------------- *)
(* typecheck a function declaration 
    - extends the local context with the types of the formal parameters to the 
      function
    - typechecks the body of the function (passing in the expected return type
    - checks that the function actually returns
*)
let typecheck_fdecl (tc : Tctxt.t) (f : Ast.fdecl) (l : 'a Ast.node) : unit =
  (* add args to local ctxt *)
  let rec add_args act_ctxt rem_args =
    begin match rem_args with
      | [] -> act_ctxt
      | (ty, id)::tl -> 
        let new_ctxt = add_local act_ctxt id ty in
        add_args new_ctxt tl
    end
  in
  let ctxt_args = add_args tc f.args in
  let (_, does_ret) = (typecheck_block ctxt_args f.body f.frtyp) in
  if does_ret then () else type_error l "fun does not return"
  
(* creating the typchecking context ----------------------------------------- *)

(* The following functions correspond to the
   judgments that create the global typechecking context.

   create_struct_ctxt: - adds all the struct types to the struct 'S'
   context (checking to see that there are no duplicate fields

     H |-s prog ==> H'


   create_function_ctxt: - adds the the function identifiers and their
   types to the 'F' context (ensuring that there are no redeclared
   function identifiers)

     H ; G1 |-f prog ==> G2


   create_global_ctxt: - typechecks the global initializers and adds
   their identifiers to the 'G' global context

     H ; G1 |-g prog ==> G2    


   NOTE: global initializers may mention function identifiers as
   constants, but can't mention other global values *)

let create_struct_ctxt (p:Ast.prog) : Tctxt.t =
  let rec process_rem_decls rem_decls =
    match rem_decls with
    | [] -> []
    | Gvdecl(g)::tl -> process_rem_decls tl
    | Gfdecl(f)::tl -> process_rem_decls tl
    | Gtdecl(s)::tl -> [s.elt]@(process_rem_decls tl)
  in

  let new_context = {locals = []; globals = []; structs = process_rem_decls p} in
  new_context

let create_function_ctxt (tc:Tctxt.t) (p:Ast.prog) : Tctxt.t =

  let rec extract_arg_types rem_args = 
    match rem_args with
    | [] -> []
    | (ty,id)::tl -> [ty]@(extract_arg_types tl)
  in

  let rec process_rem_decls rem_decls =
    match rem_decls with
    | [] -> []
    | Gvdecl(g)::tl -> process_rem_decls tl
    | Gtdecl(s)::tl -> process_rem_decls tl
    | Gfdecl(f)::tl -> 
    let new_fdecl =   
      (f.elt.fname, TRef(RFun(extract_arg_types f.elt.args, f.elt.frtyp)))
    in
    [new_fdecl]@process_rem_decls tl
  in

  let new_context = {locals = []; globals = process_rem_decls p; structs = tc.structs} in
  new_context

let create_global_ctxt (tc:Tctxt.t) (p:Ast.prog) : Tctxt.t =
  let rec process_rem_decls rem_decls =
    match rem_decls with
    | [] -> []
    | Gfdecl(f)::tl -> process_rem_decls tl
    | Gtdecl(s)::tl -> process_rem_decls tl
    | Gvdecl(g)::tl -> 
      let new_decl =
        (g.elt.name, typecheck_exp tc g.elt.init)
      in
      [new_decl]@(process_rem_decls tl)
  in

  let new_context = {locals = []; globals = (tc.globals)@(process_rem_decls p); structs = tc.structs} in
  new_context


(* This function implements the |- prog and the H ; G |- prog 
   rules of the oat.pdf specification.   
*)
let typecheck_program (p:Ast.prog) : unit =
  let sc = create_struct_ctxt p in
  let fc = create_function_ctxt sc p in
  let tc = create_global_ctxt fc p in
  List.iter (fun p ->
    match p with
    | Gfdecl ({elt=f} as l) -> typecheck_fdecl tc f l
    | Gtdecl ({elt=(id, fs)} as l) -> typecheck_tdecl tc id fs l 
    | _ -> ()) p<|MERGE_RESOLUTION|>--- conflicted
+++ resolved
@@ -536,7 +536,6 @@
             (tc, false)
         | _ -> type_error s ("if statement is not bool")
       end
-<<<<<<< HEAD
 
     | While(exp, block) -> 
       if (typecheck_exp tc exp) = TBool then
@@ -557,8 +556,15 @@
             type_error s ("condition in for statement is not of type bool")
         | None -> ()
       end;
-=======
     
+      begin match stmt_opt with
+        | Some(e) -> 
+          let _ = typecheck_stmt for_ctxt e to_ret in ()
+        | None -> ()
+      end;
+
+      typecheck_block for_ctxt block to_ret 
+      
     | Cast (ret_ty, id, if_null_exp, then_block, else_block) ->
       begin match typecheck_exp tc if_null_exp with
         | TNullRef(rty) -> 
@@ -567,19 +573,11 @@
             (tc, then_does_ret)
         | TRef(t) -> 
           let (_, else_does_ret) = typecheck_block tc else_block to_ret in
-           (tc, else_does_ret)
+            (tc, else_does_ret)
         | _ -> type_error s ("ifq statement is not reference type")
       end
->>>>>>> 4fa4c052
-      
-      begin match stmt_opt with
-        | Some(e) -> 
-          let _ = typecheck_stmt for_ctxt e to_ret in ()
-        | None -> ()
-      end;
-
-      typecheck_block for_ctxt block to_ret 
-      
+        
+    
     | Ret(arg_option) ->
       begin match arg_option with
         | None -> 
