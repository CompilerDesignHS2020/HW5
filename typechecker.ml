open Ast
open Astlib
open Tctxt

(* Error Reporting ---------------------------------------------------------- *)
(* NOTE: Use type_error to report error messages for ill-typed programs. *)

exception TypeError of string

let type_error (l : 'a node) err = 
  let (_, (s, e), _) = l.loc in
  raise (TypeError (Printf.sprintf "[%d, %d] %s" s e err))


(* initial context: G0 ------------------------------------------------------ *)
(* The Oat types of the Oat built-in functions *)
let builtins =
  [ "array_of_string",  ([TRef RString],  RetVal (TRef(RArray TInt)))
  ; "string_of_array",  ([TRef(RArray TInt)], RetVal (TRef RString))
  ; "length_of_string", ([TRef RString],  RetVal TInt)
  ; "string_of_int",    ([TInt], RetVal (TRef RString))
  ; "string_cat",       ([TRef RString; TRef RString], RetVal (TRef RString))
  ; "print_string",     ([TRef RString],  RetVoid)
  ; "print_int",        ([TInt], RetVoid)
  ; "print_bool",       ([TBool], RetVoid)
  ]

(* binary operation types --------------------------------------------------- *)
let typ_of_binop : Ast.binop -> Ast.ty * Ast.ty * Ast.ty = function
  | Add | Mul | Sub | Shl | Shr | Sar | IAnd | IOr -> (TInt, TInt, TInt)
  | Lt | Lte | Gt | Gte -> (TInt, TInt, TBool)
  | And | Or -> (TBool, TBool, TBool)
  | Eq | Neq -> failwith "typ_of_binop called on polymorphic == or !="

(* unary operation types ---------------------------------------------------- *)
let typ_of_unop : Ast.unop -> Ast.ty * Ast.ty = function
  | Neg | Bitnot -> (TInt, TInt)
  | Lognot       -> (TBool, TBool)

(* subtyping ---------------------------------------------------------------- *)
(* Decides whether H |- t1 <: t2 
    - assumes that H contains the declarations of all the possible struct types

    - you will want to introduce addition (possibly mutually recursive) 
      helper functions to implement the different judgments of the subtyping
      relation. We have included a template for subtype_ref to get you started.
      (Don't forget about OCaml's 'and' keyword.)
*)
let rec subtype (c : Tctxt.t) (t1 : Ast.ty) (t2 : Ast.ty) : bool =
  match t1, t2 with
  (* Axioms *)
  | TInt, TInt -> true

  | TBool, TBool -> true

  | TNullRef(i1), TNullRef(i2) -> subtype_ref c i1  i2
  | TRef(i1), TRef(i2) -> subtype_ref c i1  i2
  | TRef(i1), TNullRef(i2) -> subtype_ref c i1  i2

  | _ ,_ -> false

(* Decides whether H |-r ref1 <: ref2 *)
and subtype_ref (c : Tctxt.t) (t1 : Ast.rty) (t2 : Ast.rty) : bool =
  match t1, t2 with
  (* Axioms *)
  | RString, RString -> true
  | RArray(i1), RArray(i2) -> i1 = i2
  | RStruct(i1), RStruct(i2) -> subtype_struct c i1 i2
  | RFun(args1, rt1), RFun(args2, rt2) -> (subtype_funarg c args2 args1) && subtype_ret c rt1 rt2
  | _ ,_ -> false

and subtype_ret (c : Tctxt.t) (t1 : Ast.ret_ty) (t2 : Ast.ret_ty) : bool =
  match t1, t2 with
  | RetVoid, RetVoid -> true
  | RetVoid, _ -> false
  | _ , RetVoid -> false
  | RetVal(i1), RetVal(i2) -> subtype c i1 i2


and subtype_struct (c : Tctxt.t) (t1 : Ast.id) (t2 : Ast.id) : bool =
  
  let larger_struct_fields = lookup_struct t1 c in
  let smaller_struct_fields = lookup_struct t2 c in

  let rec check_fields rem_larger_fields rem_smaller_fields = 
    match rem_smaller_fields with
    | [] -> true
    | h_smaller::tl_smaller-> 
      begin match rem_larger_fields with
      | [] -> false
      | h_larger::tl_larger -> 
        if h_larger = h_smaller then
          check_fields tl_larger tl_smaller
        else
          false
      end
  in

  check_fields larger_struct_fields smaller_struct_fields

and subtype_funarg (c : Tctxt.t) (args1 : Ast.ty list) (args2 : Ast.ty list) : bool =

  let rec check_rem_args rem_args_1 rem_args_2 =
    match rem_args_1 with
    | [] -> true
    | h1::tl1 -> 
      begin match rem_args_2 with
      | h2::tl2 ->
        if subtype c h1 h2 then
          check_rem_args tl1 tl2
        else
          false
      | [] -> false
      end
  in

  if List.length args1 = List.length args2 then
    check_rem_args args1 args2
  else
    false


(* well-formed types -------------------------------------------------------- *)
(* Implement a (set of) functions that check that types are well formed according
   to the H |- t and related inference rules

    - the function should succeed by returning () if the type is well-formed
      according to the rules

    - the function should fail using the "type_error" helper function if the 
      type is 

    - l is just an ast node that provides source location information for
      generating error messages (it's only needed for the type_error generation)

    - tc contains the structure definition context
 *)
let rec typecheck_ty (l : 'a Ast.node) (tc : Tctxt.t) (t : Ast.ty) : unit =
  match t with
  | TBool -> ()
  | TInt -> ()
  | TRef(i) -> typecheck_rty l tc i
  | TNullRef(i) -> typecheck_rty l tc i

and typecheck_rty (l : 'a Ast.node) (tc : Tctxt.t) (t : Ast.rty) : unit =
  match t with
  | RString -> ()
  | RArray(i) -> typecheck_ty l tc i
  | RStruct(i) ->
      begin match lookup_struct_option i tc with
        | None -> type_error l ("Struct "^i^" not defined")
        | Some field_list -> ()
      end
  | RFun(args, rty) -> typecheck_fun_args l tc args ;typecheck_retty l tc rty

and typecheck_retty (l : 'a Ast.node) (tc : Tctxt.t) (t : Ast.ret_ty) : unit =
  match t with
  | RetVoid -> ()
  | RetVal(i) -> typecheck_ty l tc i

and typecheck_fun_args (l : 'a Ast.node) (tc : Tctxt.t) (args : Ast.ty list) : unit =
  let rec check_rem_args rem_args =
    match rem_args with
    | [] -> ()
    | h::tl -> typecheck_ty l tc h; check_rem_args tl
  in

  check_rem_args args


(* typechecking expressions ------------------------------------------------- *)
(* Typechecks an expression in the typing context c, returns the type of the
   expression.  This function should implement the inference rules given in the
   oad.pdf specification.  There, they are written:

       H; G; L |- exp : t

   See tctxt.ml for the implementation of the context c, which represents the
   four typing contexts: H - for structure definitions G - for global
   identifiers L - for local identifiers

   Returns the (most precise) type for the expression, if it is type correct
   according to the inference rules.

   Uses the type_error function to indicate a (useful!) error message if the
   expression is not type correct.  The exact wording of the error message is
   not important, but the fact that the error is raised, is important.  (Our
   tests also do not check the location information associated with the error.)

   Notes: - Structure values permit the programmer to write the fields in any
   order (compared with the structure definition).  This means that, given the
   declaration struct T { a:int; b:int; c:int } The expression new T {b=3; c=4;
   a=1} is well typed.  (You should sort the fields to compare them.)

*)


let rec typecheck_exp (c : Tctxt.t) (e : Ast.exp node) : Ast.ty =
  match e.elt with
    | CNull(cons) -> typecheck_rty e c cons; TNullRef cons
    | CBool(b) -> TBool
    | CInt(i) -> TInt
    | CStr(s) -> TRef RString
    | Id(id) -> begin match lookup_option id c with
      | Some(t) -> t
      | None -> 
        begin match lookup_global_option id c  with
          | Some(t) -> t
          | None -> type_error e ("variable not defined: "^id)
        end
      end
    | CArr(arr_ty, init_exp_list) -> 
      typecheck_ty e c arr_ty; (* check if array's inner type is valid *)
      are_subs_of c init_exp_list arr_ty; (* check if type of init expressions matches array's inner type *)
      TRef(RArray(arr_ty)) (* return array type *)

    | NewArr(arr_ty, size_exp, id, init_exp) -> 
      typecheck_ty e c arr_ty; (* check if array's inner type is valid *)
      if subtype c (typecheck_exp c size_exp) TInt then (* Check if size expression is of type int *)
        ()
      else
        type_error e ("Array size is not of type int")
      ; 
      begin match lookup_option id c with (* check if id is not yet in local scope *)
        | None -> ()
        | Some(t) -> type_error e (id^"already definded in local scope")
      end
      ;
      if subtype c (typecheck_exp (add_local c id TInt) init_exp) arr_ty then (* check if init_exp is subtype of inner type *)
        ()
      else
        type_error e ("Initialize expression does not match the array type")
      ; 
      TRef(RArray(arr_ty)) (* return array type *)

    | Index(array_exp, index_exp) ->
      let type_of_arr_exp = typecheck_exp c array_exp in (* Check if array expression is of type array *)
      let outer_type, inner_type =
        begin match type_of_arr_exp with
          | TRef(RArray(i)) -> TRef(RArray(i)), i
          | _ -> type_error e ("Indexing non array type")
        end
      in ();
      if subtype c (typecheck_exp c index_exp) TInt then (* Check if size expression is of type int *)
        ()
      else
        type_error e ("Array index is not of type int")
      ;
      inner_type (* return array type *)
    
    | Length(arr_exp) ->
      let type_of_arr_exp = typecheck_exp c arr_exp in (* Check if array expression is of type array *)
      begin match type_of_arr_exp with
        | TRef(RArray(i)) -> ()
        | _ -> type_error e ("Applying lenght to non array type")
      end
      ;
      TInt;  (* return int type *)

    | CStruct(struct_id, field_init_exp_list) -> 
      (* check if struct is defined *)
      begin match lookup_struct_option struct_id c with
        | None -> type_error e ("struct "^struct_id^" is not defined")
        | Some t -> ()
      end
      ;
      (* check if they field init types expresstions match *)
      check_field_types c struct_id field_init_exp_list;
      TRef(RStruct(struct_id)); (* return struct type *)

    | Proj(struct_exp, field_id) -> 
      (* check if struct_exp is a struct *)
      let struct_name = 
        match typecheck_exp c struct_exp with
        | TRef(RStruct(id)) -> id
        | _ -> type_error e "trying to access field of non struct object"
      in
      (* check if field exists in struct *)
      let field_type =
        begin match lookup_field_option struct_name field_id c with
          | None -> type_error struct_exp (field_id^" is not present in struct "^struct_name)
          | Some field_type -> field_type
        end
      in
      (* return field type *)
      field_type

    
    | Call(fun_exp, arg_exp_list) ->
      (* check fun_exp *)
      let function_type = typecheck_exp c fun_exp in

      let arg_ty_list, ret_ty = 
        match function_type with
        | TRef(RFun(arg_tys, rty)) -> arg_tys, rty
        | _ -> type_error e "no function type"
      in

      (* check args *)
      are_subs_of_list c arg_exp_list arg_ty_list fun_exp;
      
      (* return retrun type *)
      let effective_ret_type = 
        match ret_ty with
        | RetVal(t) -> t
        | RetVoid -> type_error e "expression must not return void"
      in
      effective_ret_type

    | Bop(binop_type, exp1, exp2) -> 

      begin match binop_type with
      | Eq | Neq -> 
        (* get types of expressions *)
        let ty1 = typecheck_exp c exp1 in
        let ty2 = typecheck_exp c exp2 in

        if subtype c ty1 ty2 && subtype c ty2 ty1 then
          ()
        else
          type_error e "types of == and != must match"
        ;
        TBool

      | _ ->

        (* get types of binop  *)
        let (t1, t2, res_t) = typ_of_binop binop_type in

        (* check if type of exps are correct *)
        if subtype c (typecheck_exp c exp1) t1 then
          ()
        else
          type_error e "first expression of binop does not match type of binop"
        ;

        if subtype c (typecheck_exp c exp2) t2 then
          ()
        else
          type_error e "first expression of binop does not match type of binop"
        ;

        (* return result type *)
        res_t

      end

    | Uop(uop_type, exp) -> 
      (* get types of uop  *)
      let (t1, res_t) = typ_of_unop uop_type in

      (* check if type of exp is correct *)
      if subtype c (typecheck_exp c exp) t1 then
        ()
      else
        type_error e "expression of uop does not match type of uop"
      ;

      (* return result type *)
      res_t

and are_subs_of_list (c : Tctxt.t) (e : Ast.exp node list) (t: Ast.ty list) fun_exp =
  let rec are_rem_subs_list rem_exps rem_types =
    match rem_exps with
    | [] -> ()
    | h::tl -> 
      begin match rem_types with
      | [] -> type_error h "number of function arguments not matching"
      | h_ty::tl_ty -> 
        if subtype c (typecheck_exp c h) h_ty then
          are_rem_subs_list tl tl_ty
        else
          type_error h "function arguments do not match"
      end
  in

  if List.length e != List.length t then type_error fun_exp "number of function arguments not matching";

  are_rem_subs_list e t

and are_subs_of (c : Tctxt.t) (e : Ast.exp node list) (t: Ast.ty) =
  let rec are_rem_subs rem_exps =
    match rem_exps with
    | [] -> ()
    | h::tl -> 
      if subtype c (typecheck_exp c h) t then
        are_rem_subs tl
      else
        type_error h "initialize expression does not match array type"
  in

  are_rem_subs e

and check_field_types (c : Tctxt.t) (struct_name: Ast.id) (struct_init_list: (Ast.id * Ast.exp Ast.node) list) : unit =

(*iterate over all struct elems, in a struct_elem list
if corresponding init_list elem found, "delete" elems from both lists *)
let rec check_struct_field rem_struct_fields rem_init_elems = 
  begin match rem_struct_fields with
    | [] ->  begin match rem_init_elems with
        | [] -> () (*succeded, both lists empty*)
        | (init_ty_h, init_node_h)::init_tl -> type_error init_node_h ("init_list has too much elems")
      end
    | (struct_field_h)::struct_field_tl -> 
      begin match rem_init_elems with
        | [] -> type_error (Ast.no_loc()) ("init_list has unsued elems")
        | (init_ty_h, init_node_h)::init_tl -> 
          if subtype c (typecheck_exp c init_node_h) struct_field_h.ftyp then 
            check_struct_field struct_field_tl init_tl 
          else 
            type_error init_node_h ("elem missing in init_list")
      end
  end
in

let compare_struct_fields (arg1:Ast.field) (arg2:Ast.field) =
  if arg1.fieldName = arg2.fieldName then
    0
  else if arg1.fieldName > arg2.fieldName then
    1
  else
    -1
in

let compare_init_list (id1, exp1) (id2, exp2) =
  if id1 = id2 then
    0
  else if id1 > id2 then
    1
  else
    -1
in

let sort_struct_elem_list = List.sort compare_struct_fields (lookup_struct struct_name c) 
in
let sort_init_list = List.sort compare_init_list struct_init_list in
check_struct_field sort_struct_elem_list sort_init_list

(* adds variable to loacl context if not perviously defined, returns new context *)
let add_local_decl cur_txt id node exp = 
  begin match lookup_local_option id cur_txt with 
    | Some(_) -> type_error node (id^" previously defined")
    | None -> let new_ty = typecheck_exp cur_txt exp in
      add_local cur_txt id new_ty
  end



let add_local_decls ctxt node decl_list =
  let rec add_rem_local_decls cur_ctxt rem_decls =
    match rem_decls with
      | [] -> cur_ctxt
      | h::tl -> 
    let id, exp = h in
    let new_ctxt = add_local_decl cur_ctxt id node exp in
    add_rem_local_decls new_ctxt tl
  in
  add_rem_local_decls ctxt decl_list



(* statements --------------------------------------------------------------- *)

(* Typecheck a statement 
   This function should implement the statment typechecking rules from oat.pdf.  

   Inputs:
    - tc: the type context
    - s: the statement node
    - to_ret: the desired return type (from the function declaration)

   Returns:
     - the new type context (which includes newly declared variables in scope
       after this statement
     - A boolean indicating the return behavior of a statement:
        false:  might not return
        true: definitely returns 

        in the branching statements, both branches must definitely return

        Intuitively: if one of the two branches of a conditional does not 
        contain a return statement, then the entier conditional statement might 
        not return.
  
        looping constructs never definitely return 

   Uses the type_error function to indicate a (useful!) error message if the
   statement is not type correct.  The exact wording of the error message is
   not important, but the fact that the error is raised, is important.  (Our
   tests also do not check the location information associated with the error.)

   - You will probably find it convenient to add a helper function that implements the 
     block typecheck rules.
*)
(*if illegal stmt, typecheck_stmt fails*)

let rec typecheck_stmt (tc : Tctxt.t) (s:Ast.stmt node) (to_ret:ret_ty) : Tctxt.t * bool =
  begin match s.elt with
    | Assn(lhs, exp) -> 
      if subtype tc (typecheck_exp tc exp) (typecheck_exp tc lhs) then
        begin match lhs.elt with
          | Id(id) -> 
<<<<<<< HEAD
            begin match lookup_global id tc with
              | TRef(RFun(_,_)) -> type_error s ("assn: Cannot assign global function")
              | _ -> (tc, false)
            end    
=======
            begin match lookup_local_option id tc with
              | Some(t) -> (tc, false)
              | None ->
                begin match lookup_global_option id tc with
                | None -> (tc, false)
                | Some(TRef(RFun(_,_))) -> type_error s ("assn: cannot assign glbl fun")
                | Some(_) -> (tc, false)
              end    
            end

>>>>>>> 9b1eab36
          | _ -> (tc, false)
        end 
      else
        type_error s ("assn: Right-hand-side expression not subtype of left-hand-side")

    | Decl(id, exp) ->  
      (add_local_decl tc id s exp, false)  

    | SCall(fun_exp, arg_list) -> 
      (* check fun_exp *)
      let fun_ty = typecheck_exp tc fun_exp in

      let arg_ty_list, ret_ty = 
        match fun_ty with
        | TRef(RFun(arg_tys, rty)) -> arg_tys, rty
        | _ -> type_error s "no function type"
      in

      (* check args *)
      are_subs_of_list tc arg_list arg_ty_list fun_exp;
      
      (* return return type *)
      begin match ret_ty with
        | RetVal(_) -> type_error s "expression must not return void"
        | RetVoid -> (tc, false)
      end
    
    | If (if_exp, then_block, else_block) ->
      begin match typecheck_exp tc if_exp with
        | TBool -> 
          let (_, then_does_ret) = typecheck_block tc then_block to_ret in
          let (_, else_does_ret) = typecheck_block tc else_block to_ret in
          if (then_does_ret && else_does_ret) then
            (tc, true)
          else
            (tc, false)
        | _ -> type_error s ("if statement is not bool")
      end

    | While(exp, block) -> 
      if (typecheck_exp tc exp) = TBool then
        ()
      else
        type_error s ("condition in for statement is not of type bool")
      ;
      let _, _ = typecheck_block tc block to_ret in
      tc, false

    | For(vdecls, exp_opt, stmt_opt, block) ->
      (* add vdecls to local context *)
      let for_ctxt = add_local_decls tc s vdecls in
      begin match exp_opt with
        | Some(e) -> 
          if (typecheck_exp for_ctxt e) = TBool then
            ()
          else
            type_error s ("condition in for statement is not of type bool")
        | None -> ()
      end;
    
      begin match stmt_opt with
        | Some(e) -> 
          let _ = typecheck_stmt for_ctxt e to_ret in ()
        | None -> ()
      end;

      let _, _ =  typecheck_block for_ctxt block to_ret  in
      tc, false
      
    | Cast (ret_ty, id, if_null_exp, then_block, else_block) ->
      begin match typecheck_exp tc if_null_exp with
        | TNullRef(rty) -> 
          let new_ctxt = add_local tc id (TRef(rty)) in
          let (_, then_does_ret) = typecheck_block new_ctxt then_block to_ret in
            (tc, then_does_ret)
        | TRef(t) -> 
          let (_, else_does_ret) = typecheck_block tc else_block to_ret in
            (tc, else_does_ret)
        | _ -> type_error s ("ifq statement is not reference type")
      end
        
    
    | Ret(arg_option) ->
      begin match arg_option with
        | None -> 
          if to_ret = RetVoid then
            (tc, true)
          else
            type_error s ("function should return void")
        | Some(arg) -> 
          let act_ret_type = typecheck_exp tc arg in
          begin match to_ret with
            | RetVoid -> type_error s ("function returns value, but should return void")
            | RetVal(to_ret_ty) -> 
              if subtype tc act_ret_type to_ret_ty then
                (tc, true)
              else
                type_error s ("return type does not match")
          end
          
      end
  end


and typecheck_block act_ctxt act_stmt_nodes to_ret =
    begin match act_stmt_nodes with
      | [] -> (act_ctxt, false)
      | h::tl -> let (new_ctxt, does_ret) = typecheck_stmt act_ctxt h to_ret in
        if does_ret then 
          begin match tl with
            | [] -> (new_ctxt, true)
            | _ -> type_error (no_loc()) ("unreachable code after ret stmt")
          end
        else typecheck_block new_ctxt tl to_ret
    end

(* struct type declarations ------------------------------------------------- *)
(* Here is an example of how to implement the TYP_TDECLOK rule, which is 
   is needed elswhere in the type system.
 *)

(* Helper function to look for duplicate field names *)
let rec check_dups fs =
  match fs with
  | [] -> false
  | h :: t -> (List.exists (fun x -> x.fieldName = h.fieldName) t) || check_dups t

let typecheck_tdecl (tc : Tctxt.t) id fs  (l : 'a Ast.node) : unit =
  if check_dups fs
  then type_error l ("Repeated fields in " ^ id) 
  else List.iter (fun f -> typecheck_ty l tc f.ftyp) fs

(* function declarations ---------------------------------------------------- *)
(* typecheck a function declaration 
    - extends the local context with the types of the formal parameters to the 
      function
    - typechecks the body of the function (passing in the expected return type
    - checks that the function actually returns
*)
let typecheck_fdecl (tc : Tctxt.t) (f : Ast.fdecl) (l : 'a Ast.node) : unit =
  (* add args to local ctxt *)
  let rec add_args act_ctxt rem_args =
    begin match rem_args with
      | [] -> act_ctxt
      | (ty, id)::tl -> 
        let new_ctxt = add_local act_ctxt id ty in
        add_args new_ctxt tl
    end
  in
  let ctxt_args = add_args tc f.args in
  let (_, does_ret) = (typecheck_block ctxt_args f.body f.frtyp) in
  if does_ret then () else type_error l "fun does not return"
  
(* creating the typchecking context ----------------------------------------- *)

(* The following functions correspond to the
   judgments that create the global typechecking context.

   create_struct_ctxt: - adds all the struct types to the struct 'S'
   context (checking to see that there are no duplicate fields

     H |-s prog ==> H'


   create_function_ctxt: - adds the the function identifiers and their
   types to the 'F' context (ensuring that there are no redeclared
   function identifiers)

     H ; G1 |-f prog ==> G2


   create_global_ctxt: - typechecks the global initializers and adds
   their identifiers to the 'G' global context

     H ; G1 |-g prog ==> G2    


   NOTE: global initializers may mention function identifiers as
   constants, but can't mention other global values *)


let create_struct_ctxt (p:Ast.prog) : Tctxt.t =

  let rec add_struct_decl struct_decl ctxt =
    let new_struct_id, new_field_list = struct_decl.elt in
    begin match lookup_struct_option new_struct_id ctxt with
      | None ->  add_struct ctxt new_struct_id new_field_list 
      | Some(id) -> type_error struct_decl ("struct "^new_struct_id^" declared twice")
    end
  in

  let rec process_rem_decls rem_decls cur_ctxt : Tctxt.t =
    match rem_decls with
    | [] -> cur_ctxt
    | Gvdecl(g)::tl -> process_rem_decls tl cur_ctxt
    | Gfdecl(f)::tl -> process_rem_decls tl cur_ctxt
    | Gtdecl(s)::tl -> process_rem_decls tl (add_struct_decl s cur_ctxt)
  in

  process_rem_decls p ({locals = []; globals = []; structs = []})

let create_function_ctxt (tc:Tctxt.t) (p:Ast.prog) : Tctxt.t =

  let rec extract_arg_types rem_args = 
    match rem_args with
    | [] -> []
    | (ty,id)::tl -> [ty]@(extract_arg_types tl)
  in

  let rec extract_builtin_arg_types rem_args = 
    match rem_args with
    | [] -> []
    | h::tl -> [h]@(extract_builtin_arg_types tl)
  in

  let rec process_rem_decls rem_decls cur_ctxt =
    match rem_decls with
    | [] -> cur_ctxt
    | Gvdecl(g)::tl -> process_rem_decls tl cur_ctxt
    | Gtdecl(s)::tl -> process_rem_decls tl cur_ctxt
    | Gfdecl(f)::tl -> 
    let id, fun_ty =   
      (f.elt.fname, TRef(RFun(extract_arg_types f.elt.args, f.elt.frtyp)))
    in
    let new_ctxt =
      match lookup_global_option id cur_ctxt  with
      | None -> add_global cur_ctxt id fun_ty
      | Some(t) -> type_error f ("function "^id^" declared twice")
    in
    process_rem_decls tl new_ctxt
  in

  let rec add_builtins (rem_builtins:(Ast.id * (Ast.ty list * Ast.ret_ty)) list) ctxt =
    match rem_builtins with
    | [] -> ctxt
    | (id, (arg_tys, ret_ty))::tl -> 
      let fun_ty = TRef(RFun(extract_builtin_arg_types arg_tys, ret_ty)) in
      let new_context = add_global ctxt id fun_ty in
      add_builtins tl new_context
  in

  let ctxt_with_builtins = add_builtins builtins tc in
  process_rem_decls p ctxt_with_builtins

let create_global_ctxt (tc:Tctxt.t) (p:Ast.prog) : Tctxt.t =
  let rec process_rem_decls rem_decls cur_ctxt =
    match rem_decls with
    | [] -> cur_ctxt
    | Gfdecl(f)::tl -> process_rem_decls tl cur_ctxt
    | Gtdecl(s)::tl -> process_rem_decls tl cur_ctxt
    | Gvdecl(g)::tl -> 
      let id, ty = g.elt.name, (typecheck_exp tc g.elt.init) in
      let new_ctxt =
        match lookup_global_option id cur_ctxt  with
        | None -> add_global cur_ctxt id ty
        | Some(t) -> type_error g ("global variable "^id^" declared twice")
        
      in
      process_rem_decls tl new_ctxt
  in

  process_rem_decls p tc 


(* This function implements the |- prog and the H ; G |- prog 
   rules of the oat.pdf specification.   
*)
let typecheck_program (p:Ast.prog) : unit =
  let sc = create_struct_ctxt p in
  let fc = create_function_ctxt sc p in
  let tc = create_global_ctxt fc p in
  List.iter (fun p ->
    match p with
    | Gfdecl ({elt=f} as l) -> typecheck_fdecl tc f l
    | Gtdecl ({elt=(id, fs)} as l) -> typecheck_tdecl tc id fs l 
    | _ -> ()) p<|MERGE_RESOLUTION|>--- conflicted
+++ resolved
@@ -500,23 +500,16 @@
       if subtype tc (typecheck_exp tc exp) (typecheck_exp tc lhs) then
         begin match lhs.elt with
           | Id(id) -> 
-<<<<<<< HEAD
-            begin match lookup_global id tc with
-              | TRef(RFun(_,_)) -> type_error s ("assn: Cannot assign global function")
-              | _ -> (tc, false)
-            end    
-=======
             begin match lookup_local_option id tc with
               | Some(t) -> (tc, false)
               | None ->
                 begin match lookup_global_option id tc with
                 | None -> (tc, false)
-                | Some(TRef(RFun(_,_))) -> type_error s ("assn: cannot assign glbl fun")
+                | Some(TRef(RFun(_,_))) -> type_error s ("assn: Cannot assign global function")
                 | Some(_) -> (tc, false)
               end    
             end
 
->>>>>>> 9b1eab36
           | _ -> (tc, false)
         end 
       else
