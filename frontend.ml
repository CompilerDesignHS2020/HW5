--- conflicted
+++ resolved
@@ -343,15 +343,9 @@
     for(var id = 0; id < length(a); id = id + 1;) 
     { a[id] = e2}   //e2 = fun(id)
     *)
-<<<<<<< HEAD
-    let for_loop_stmt = For(init_for_stmt, cnd_for_stmt, inc_for_stmt, block_stmt) in
-    let (_, array_init_code) = cmp_stmt tc new_ctxt Void (no_loc (for_loop_stmt)) in (*not working *)
-    arr_ty, arr_op, size_code >@ arr_ptr_alloca_code >@ temp_store_code >@ alloc_code >@ array_init_code
-=======
     let for_loop_stmt_node = no_loc(For(init_for_stmt, cnd_for_stmt, inc_for_stmt, block_stmt)) in
     let (_, array_init_code) = cmp_stmt tc new_ctxt Void for_loop_stmt_node in (*not working *)
     arr_ty, arr_op, size_code >@ alloc_code >@ arr_ptr_alloca_code >@ temp_store_code >@ array_init_code
->>>>>>> 109d64ad
 
    (* STRUCT TASK: complete this code that compiles struct expressions.
       For each field component of the struct
